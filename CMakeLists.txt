# ======================================================================
#  systematicstools main build file
#
#  cd .../path/to/build/directory
#  source .../path/to/systematicstools/ups/setup_for_development <-d|-p>
#  cmake [-DCMAKE_INSTALL_PREFIX=/install/path]
#        -DCMAKE_BUILD_TYPE=$CETPKG_TYPE
#        $CETPKG_SOURCE
#  make
#  make test
#  make install
#  make package (builds distribution tarfile)
# ======================================================================


# use cmake 3.3 or later
cmake_minimum_required (VERSION 3.20 FATAL_ERROR)

<<<<<<< HEAD
project(systematicstools VERSION 01.02.00 LANGUAGES CXX)

if(NOT DEFINED USEART) #by default build in ART mode
  SET(USEART TRUE)
endif()

if(USEART) # This is the standard, CET-empowered build for building the art module and associated tools

  find_package(cetmodules REQUIRED)

  # cetbuildtools contains our cmake modules

  include(CetCMakeEnv)
  cet_cmake_env()

  cet_set_compiler_flags(DIAGS CAUTIOUS
    WERROR
    NO_UNDEFINED
    EXTRA_FLAGS -pedantic )

  cet_report_compiler_flags(REPORT_THRESHOLD VERBOSE)

  # these are minimum required versions, not the actual product versions
  find_package(art_root_io REQUIRED EXPORT)
  find_package(canvas_root_io REQUIRED EXPORT)
  find_package(art REQUIRED EXPORT)
  find_package(canvas REQUIRED EXPORT)
  find_package(messagefacility REQUIRED EXPORT)
  find_package(fhiclcpp REQUIRED EXPORT)
  find_package(cetlib REQUIRED EXPORT)
  find_package(cetlib_except REQUIRED EXPORT)
  find_package(ROOT COMPONENTS Core Hist Matrix REQUIRED EXPORT)
  find_package(Boost COMPONENTS headers filesystem REQUIRED EXPORT)
  find_package(CLHEP COMPONENTS Random REQUIRED EXPORT)

  # macros for dictionary and simple_plugin
  include(ArtDictionary)
  include(ArtMake)
  include(BuildPlugins)

  # ADD SOURCE CODE SUBDIRECTORIES HERE
  add_subdirectory(systematicstools)

  SET(SYSTTOOLS_LIBS
    systematicstools_interface
    systematicstools_interpreters
    systematicstools_utility)


=======
project(systematicstools LANGUAGES CXX C)

SET(systematicstools_VERSION 2022.x)

if(NOT DEFINED USEART) #by default build in ART mode
  SET(USEART TRUE)
endif()

if(USEART) # This is the standard, CET-empowered build for building the art module and associated tools

  # cetbuildtools contains our cmake modules
  find_package(cetbuildtools REQUIRED)

  list(APPEND CMAKE_MODULE_PATH $ENV{CANVAS_ROOT_IO_DIR}/Modules $ENV{ART_DIR}/Modules)

  include(CetCMakeEnv)
  cet_cmake_env()

  cet_set_compiler_flags(DIAGS CAUTIOUS
    WERROR
    NO_UNDEFINED
    EXTRA_FLAGS -pedantic )

  cet_report_compiler_flags()

  # these are minimum required versions, not the actual product versions
  find_ups_product( canvas )
  find_ups_product( canvas_root_io )
  find_ups_product( art )
  find_ups_product(art_root_io)
  find_ups_root()

  # macros for dictionary and simple_plugin
  include(ArtDictionary)
  include(ArtMake)
  include(BuildPlugins)

  # ADD SOURCE CODE SUBDIRECTORIES HERE
  add_subdirectory(systematicstools)

  SET(SYSTTOOLS_LIBS
    systematicstools_interface
    systematicstools_interpreters
    systematicstools_utility)


>>>>>>> 3cd6d3af
  # tests
  add_subdirectory(test)

  # ups - table and config files
<<<<<<< HEAD

  # packaging utility

  cet_cmake_config()

else() #
=======
  add_subdirectory(ups)

  # packaging utility
  include(UseCPack)

else() # built without art/cet
>>>>>>> 3cd6d3af

  #Changes default install path to be a subdirectory of the build dir.
  #Can set build dir at configure time with -DCMAKE_INSTALL_PREFIX=/install/path
  if(CMAKE_INSTALL_PREFIX STREQUAL "" OR CMAKE_INSTALL_PREFIX STREQUAL
    "/usr/local")
    set(CMAKE_INSTALL_PREFIX "${CMAKE_BINARY_DIR}/${CMAKE_SYSTEM_NAME}")
  elseif(NOT DEFINED CMAKE_INSTALL_PREFIX)
    set(CMAKE_INSTALL_PREFIX "${CMAKE_BINARY_DIR}/${CMAKE_SYSTEM_NAME}")
  endif()
  message(STATUS "Installing to: ${CMAKE_INSTALL_PREFIX}")

  add_subdirectory(systematicstools/artless)

endif()<|MERGE_RESOLUTION|>--- conflicted
+++ resolved
@@ -15,8 +15,6 @@
 
 # use cmake 3.3 or later
 cmake_minimum_required (VERSION 3.20 FATAL_ERROR)
-
-<<<<<<< HEAD
 project(systematicstools VERSION 01.02.00 LANGUAGES CXX)
 
 if(NOT DEFINED USEART) #by default build in ART mode
@@ -66,73 +64,16 @@
     systematicstools_utility)
 
 
-=======
-project(systematicstools LANGUAGES CXX C)
-
-SET(systematicstools_VERSION 2022.x)
-
-if(NOT DEFINED USEART) #by default build in ART mode
-  SET(USEART TRUE)
-endif()
-
-if(USEART) # This is the standard, CET-empowered build for building the art module and associated tools
-
-  # cetbuildtools contains our cmake modules
-  find_package(cetbuildtools REQUIRED)
-
-  list(APPEND CMAKE_MODULE_PATH $ENV{CANVAS_ROOT_IO_DIR}/Modules $ENV{ART_DIR}/Modules)
-
-  include(CetCMakeEnv)
-  cet_cmake_env()
-
-  cet_set_compiler_flags(DIAGS CAUTIOUS
-    WERROR
-    NO_UNDEFINED
-    EXTRA_FLAGS -pedantic )
-
-  cet_report_compiler_flags()
-
-  # these are minimum required versions, not the actual product versions
-  find_ups_product( canvas )
-  find_ups_product( canvas_root_io )
-  find_ups_product( art )
-  find_ups_product(art_root_io)
-  find_ups_root()
-
-  # macros for dictionary and simple_plugin
-  include(ArtDictionary)
-  include(ArtMake)
-  include(BuildPlugins)
-
-  # ADD SOURCE CODE SUBDIRECTORIES HERE
-  add_subdirectory(systematicstools)
-
-  SET(SYSTTOOLS_LIBS
-    systematicstools_interface
-    systematicstools_interpreters
-    systematicstools_utility)
-
-
->>>>>>> 3cd6d3af
   # tests
   add_subdirectory(test)
 
   # ups - table and config files
-<<<<<<< HEAD
 
   # packaging utility
 
   cet_cmake_config()
 
 else() #
-=======
-  add_subdirectory(ups)
-
-  # packaging utility
-  include(UseCPack)
-
-else() # built without art/cet
->>>>>>> 3cd6d3af
 
   #Changes default install path to be a subdirectory of the build dir.
   #Can set build dir at configure time with -DCMAKE_INSTALL_PREFIX=/install/path
