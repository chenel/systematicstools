# ======================================================================
#  systematicstools main build file
#
#  cd .../path/to/build/directory
#  source .../path/to/systematicstools/ups/setup_for_development <-d|-p>
#  cmake [-DCMAKE_INSTALL_PREFIX=/install/path]
#        -DCMAKE_BUILD_TYPE=$CETPKG_TYPE
#        $CETPKG_SOURCE
#  make
#  make test
#  make install
#  make package (builds distribution tarfile)
# ======================================================================

# use cmake 3.3 or later
<<<<<<< HEAD
cmake_minimum_required (VERSION 3.20 FATAL_ERROR)
project(systematicstools VERSION 01.02.00 LANGUAGES CXX)

if(NOT DEFINED ART_ENABLED) #by default build in ART mode
  SET(ART_ENABLED TRUE)
endif()

if(ART_ENABLED) # This is the standard, CET-empowered build for building the art module and associated tools

  find_package(cetmodules REQUIRED)

  # cetbuildtools contains our cmake modules
=======
cmake_minimum_required(VERSION 3.20 FATAL_ERROR)
>>>>>>> 57d216d7

find_program(CMAKE_C_COMPILER NAMES $ENV{CC} gcc PATHS ENV PATH NO_DEFAULT_PATH)
find_program(CMAKE_CXX_COMPILER NAMES $ENV{CXX} g++ PATHS ENV PATH NO_DEFAULT_PATH)

project(systematicstools)

#Changes default install path to be a subdirectory of the build dir.
#Can set build dir at configure time with -DCMAKE_INSTALL_PREFIX=/install/path
if(CMAKE_INSTALL_PREFIX STREQUAL "" OR CMAKE_INSTALL_PREFIX STREQUAL
  "/usr/local")
  set(CMAKE_INSTALL_PREFIX "${CMAKE_BINARY_DIR}/${CMAKE_SYSTEM_NAME}")
elseif(NOT DEFINED CMAKE_INSTALL_PREFIX)
  set(CMAKE_INSTALL_PREFIX "${CMAKE_BINARY_DIR}/${CMAKE_SYSTEM_NAME}")
endif()

#In case we want to use CPM?
#LIST(APPEND CMAKE_MODULE_PATH ${CMAKE_SOURCE_DIR}/cmake/Modules)
#include(CPM)

################################################################################
#                            Check Dependencies
################################################################################

###### ROOT set up

if (NOT DEFINED ENV{ROOTSYS})
  message (FATAL_ERROR "$ROOTSYS is not defined, please set up ROOT first.")
else()
  message(STATUS "Using ROOT installed at $ENV{ROOTSYS}")
  set(CMAKE_ROOTSYS $ENV{ROOTSYS})
endif()

# Get cflags from ROOT
execute_process (COMMAND root-config
  --cflags OUTPUT_VARIABLE ROOT_CXX_FLAGS OUTPUT_STRIP_TRAILING_WHITESPACE)

# Get libdir from ROOT
execute_process (COMMAND root-config
  --libdir OUTPUT_VARIABLE ROOT_LIBDIR OUTPUT_STRIP_TRAILING_WHITESPACE)
# Get version from ROOT
execute_process (COMMAND root-config
  --version OUTPUT_VARIABLE ROOT_VERSION OUTPUT_STRIP_TRAILING_WHITESPACE)
# Get features from ROOT
execute_process (COMMAND root-config
  --features OUTPUT_VARIABLE ROOT_FEATURES OUTPUT_STRIP_TRAILING_WHITESPACE)

SET(ROOT_LIBS)
LIST(APPEND ROOT_LIBS
  Core
  MathCore
  Hist)

message (STATUS "[ROOT]: root-config --version: ${ROOT_VERSION} ")
message (STATUS "[ROOT]: root-config --cflags : ${ROOT_CXX_FLAGS} ")
message (STATUS "[ROOT]: libs in use          : ${ROOT_LIBS} ")

###### Compiler set up
  if(CMAKE_LINK_FLAGS STREQUAL "")
    SET(CMAKE_LINK_FLAGS "-L${ROOT_LIBDIR}")
  else()
    SET(CMAKE_LINK_FLAGS "${CMAKE_LINK_FLAGS} -L${ROOT_LIBDIR}")
  endif()

if(CMAKE_CXX_FLAGS STREQUAL "")
  SET(CMAKE_CXX_FLAGS " -DNO_ART -Wall -Wextra -Werror ${ROOT_CXX_FLAGS}")
else()
  SET(CMAKE_CXX_FLAGS "${CMAKE_CXX_FLAGS} -DNO_ART -std=c++1y -Wall -Wextra -Werror ${ROOT_CXX_FLAGS}")
endif()

###### fhiclcpp-simple set up

include(ExternalProject)

ExternalProject_Add(fhiclcpp-simple
  PREFIX "${PROJECT_BINARY_DIR}/fhiclcpp-simple"
  GIT_REPOSITORY https://github.com/luketpickering/fhiclcpp-simple.git
  GIT_TAG stable
  UPDATE_DISCONNECTED 0
  CMAKE_ARGS
  -DCMAKE_INSTALL_PREFIX=${CMAKE_INSTALL_PREFIX}
  -DCMAKE_CXX_COMPILER=${CMAKE_CXX_COMPILER}
  -DCMAKE_C_COMPILER=${CMAKE_C_COMPILER}
  -DCMAKE_BUILD_TYPE=${CMAKE_BUILD_TYPE}
  -DSETUPFILENAME=fhiclcpp.setup.sh
)


include_directories(${CMAKE_SOURCE_DIR})
include_directories(${CMAKE_INSTALL_PREFIX}/include)

add_subdirectory(systematicstools)<|MERGE_RESOLUTION|>--- conflicted
+++ resolved
@@ -1,39 +1,9 @@
-# ======================================================================
-#  systematicstools main build file
-#
-#  cd .../path/to/build/directory
-#  source .../path/to/systematicstools/ups/setup_for_development <-d|-p>
-#  cmake [-DCMAKE_INSTALL_PREFIX=/install/path]
-#        -DCMAKE_BUILD_TYPE=$CETPKG_TYPE
-#        $CETPKG_SOURCE
-#  make
-#  make test
-#  make install
-#  make package (builds distribution tarfile)
-# ======================================================================
-
-# use cmake 3.3 or later
-<<<<<<< HEAD
-cmake_minimum_required (VERSION 3.20 FATAL_ERROR)
-project(systematicstools VERSION 01.02.00 LANGUAGES CXX)
-
-if(NOT DEFINED ART_ENABLED) #by default build in ART mode
-  SET(ART_ENABLED TRUE)
-endif()
-
-if(ART_ENABLED) # This is the standard, CET-empowered build for building the art module and associated tools
-
-  find_package(cetmodules REQUIRED)
-
-  # cetbuildtools contains our cmake modules
-=======
 cmake_minimum_required(VERSION 3.20 FATAL_ERROR)
->>>>>>> 57d216d7
 
 find_program(CMAKE_C_COMPILER NAMES $ENV{CC} gcc PATHS ENV PATH NO_DEFAULT_PATH)
 find_program(CMAKE_CXX_COMPILER NAMES $ENV{CXX} g++ PATHS ENV PATH NO_DEFAULT_PATH)
 
-project(systematicstools)
+project(systematicstools VERSION 23.06)
 
 #Changes default install path to be a subdirectory of the build dir.
 #Can set build dir at configure time with -DCMAKE_INSTALL_PREFIX=/install/path
@@ -44,79 +14,5 @@
   set(CMAKE_INSTALL_PREFIX "${CMAKE_BINARY_DIR}/${CMAKE_SYSTEM_NAME}")
 endif()
 
-#In case we want to use CPM?
-#LIST(APPEND CMAKE_MODULE_PATH ${CMAKE_SOURCE_DIR}/cmake/Modules)
-#include(CPM)
-
-################################################################################
-#                            Check Dependencies
-################################################################################
-
-###### ROOT set up
-
-if (NOT DEFINED ENV{ROOTSYS})
-  message (FATAL_ERROR "$ROOTSYS is not defined, please set up ROOT first.")
-else()
-  message(STATUS "Using ROOT installed at $ENV{ROOTSYS}")
-  set(CMAKE_ROOTSYS $ENV{ROOTSYS})
-endif()
-
-# Get cflags from ROOT
-execute_process (COMMAND root-config
-  --cflags OUTPUT_VARIABLE ROOT_CXX_FLAGS OUTPUT_STRIP_TRAILING_WHITESPACE)
-
-# Get libdir from ROOT
-execute_process (COMMAND root-config
-  --libdir OUTPUT_VARIABLE ROOT_LIBDIR OUTPUT_STRIP_TRAILING_WHITESPACE)
-# Get version from ROOT
-execute_process (COMMAND root-config
-  --version OUTPUT_VARIABLE ROOT_VERSION OUTPUT_STRIP_TRAILING_WHITESPACE)
-# Get features from ROOT
-execute_process (COMMAND root-config
-  --features OUTPUT_VARIABLE ROOT_FEATURES OUTPUT_STRIP_TRAILING_WHITESPACE)
-
-SET(ROOT_LIBS)
-LIST(APPEND ROOT_LIBS
-  Core
-  MathCore
-  Hist)
-
-message (STATUS "[ROOT]: root-config --version: ${ROOT_VERSION} ")
-message (STATUS "[ROOT]: root-config --cflags : ${ROOT_CXX_FLAGS} ")
-message (STATUS "[ROOT]: libs in use          : ${ROOT_LIBS} ")
-
-###### Compiler set up
-  if(CMAKE_LINK_FLAGS STREQUAL "")
-    SET(CMAKE_LINK_FLAGS "-L${ROOT_LIBDIR}")
-  else()
-    SET(CMAKE_LINK_FLAGS "${CMAKE_LINK_FLAGS} -L${ROOT_LIBDIR}")
-  endif()
-
-if(CMAKE_CXX_FLAGS STREQUAL "")
-  SET(CMAKE_CXX_FLAGS " -DNO_ART -Wall -Wextra -Werror ${ROOT_CXX_FLAGS}")
-else()
-  SET(CMAKE_CXX_FLAGS "${CMAKE_CXX_FLAGS} -DNO_ART -std=c++1y -Wall -Wextra -Werror ${ROOT_CXX_FLAGS}")
-endif()
-
-###### fhiclcpp-simple set up
-
-include(ExternalProject)
-
-ExternalProject_Add(fhiclcpp-simple
-  PREFIX "${PROJECT_BINARY_DIR}/fhiclcpp-simple"
-  GIT_REPOSITORY https://github.com/luketpickering/fhiclcpp-simple.git
-  GIT_TAG stable
-  UPDATE_DISCONNECTED 0
-  CMAKE_ARGS
-  -DCMAKE_INSTALL_PREFIX=${CMAKE_INSTALL_PREFIX}
-  -DCMAKE_CXX_COMPILER=${CMAKE_CXX_COMPILER}
-  -DCMAKE_C_COMPILER=${CMAKE_C_COMPILER}
-  -DCMAKE_BUILD_TYPE=${CMAKE_BUILD_TYPE}
-  -DSETUPFILENAME=fhiclcpp.setup.sh
-)
-
-
-include_directories(${CMAKE_SOURCE_DIR})
-include_directories(${CMAKE_INSTALL_PREFIX}/include)
-
-add_subdirectory(systematicstools)+LIST(APPEND CMAKE_MODULE_PATH ${CMAKE_SOURCE_DIR}/cmake/Modules)
+include(CPM)