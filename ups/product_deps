# This @product_deps@ file defines dependencies for this package.

# The *parent* line must the first non-commented line and defines this product and version
# The version should be of the form vxx_yy_zz (e.g. v01_02_03)
<<<<<<< HEAD
parent systematicstools v00_02_00
=======
parent systematicstools v00_01_02
>>>>>>> 611ca4f2
defaultqual e17

# These optional lines define the installed directories where headers,
# libraries, and executables will be found.
# Use them only if your product does not conform to the defaults
#
# Format: directory_type directory_path directory_name
#
# The only recognized values of the first field are fcldir, gdmldir, incdir, libdir, and bindir
# The only recognized values of the second field are product_dir, fq_dir, and -
# The third field is not constrained.
#
# Defaults:
# incdir  product_dir  include
# fcldir  product_dir  fcl
# libdir  fq_dir       lib
# bindir  fq_dir       bin
# gdmldir -
# fwdir   -
#

incdir product_dir include
libdir fq_dir      lib
bindir fq_dir      bin
fcldir product_dir fcl

# With "product  version" table below, we now define depdendencies
# Add the dependent product and version

product          version
art              v3_00_00
cetbuildtools    v7_04_00 - only_for_build
end_product_list

# We now define allowed qualifiers and the corresponding qualifiers for the depdencies.
# Make a table by adding columns before "notes".
qualifier   art
e15:debug   e15:debug
e15:prof    e15:prof
e17:debug   e17:debug
e17:prof    e17:prof 
c2:debug    c2:debug
c2:prof     c2:prof
end_qualifier_list<|MERGE_RESOLUTION|>--- conflicted
+++ resolved
@@ -2,11 +2,7 @@
 
 # The *parent* line must the first non-commented line and defines this product and version
 # The version should be of the form vxx_yy_zz (e.g. v01_02_03)
-<<<<<<< HEAD
 parent systematicstools v00_02_00
-=======
-parent systematicstools v00_01_02
->>>>>>> 611ca4f2
 defaultqual e17
 
 # These optional lines define the installed directories where headers,
