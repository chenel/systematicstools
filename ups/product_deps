--- conflicted
+++ resolved
@@ -33,13 +33,8 @@
 # Add the dependent product and version
 
 product          version
-<<<<<<< HEAD
-art              v2_11_03
-cetbuildtools    v7_04_00 - only_for_build
-=======
 art              v3_01_01
 cetbuildtools    v7_06_04 - only_for_build
->>>>>>> d7603612
 end_product_list
 
 # We now define allowed qualifiers and the corresponding qualifiers for the depdencies.
@@ -48,7 +43,7 @@
 e15:debug   e15:debug
 e15:prof    e15:prof
 e17:debug   e17:debug
-e17:prof    e17:prof 
+e17:prof    e17:prof
 c2:debug    c2:debug
 c2:prof     c2:prof
 end_qualifier_list